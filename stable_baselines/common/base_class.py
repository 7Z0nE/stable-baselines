<<<<<<< HEAD
=======
from abc import ABC, abstractmethod
from collections import deque
>>>>>>> 483960a2
import os
import glob
import json
import zipfile
import warnings
from abc import ABC, abstractmethod
from collections import OrderedDict

import gym
import cloudpickle
import numpy as np
import tensorflow as tf

from stable_baselines.common.misc_util import set_global_seeds
from stable_baselines.common.save_util import data_to_json, json_to_data, params_to_bytes, bytes_to_params
from stable_baselines.common.policies import get_policy_from_name, ActorCriticPolicy
from stable_baselines.common.vec_env import VecEnvWrapper, VecEnv, DummyVecEnv
from stable_baselines import logger


class BaseRLModel(ABC):
    """
    The base RL model

    :param policy: (BasePolicy) Policy object
    :param env: (Gym environment) The environment to learn from
                (if registered in Gym, can be str. Can be None for loading trained models)
    :param verbose: (int) the verbosity level: 0 none, 1 training information, 2 tensorflow debug
    :param requires_vec_env: (bool) Does this model require a vectorized environment
    :param policy_base: (BasePolicy) the base policy used by this method
    :param policy_kwargs: (dict) additional arguments to be passed to the policy on creation
    :param seed: (int) Seed for the pseudo-random generators (python, numpy, tensorflow).
        If None (default), use random seed. Note that if you want completely deterministic
        results, you must set `n_cpu_tf_sess` to 1.
    :param n_cpu_tf_sess: (int) The number of threads for TensorFlow operations
        If None, the number of cpu of the current machine will be used.
    """

    def __init__(self, policy, env, verbose=0, *, requires_vec_env, policy_base,
                 policy_kwargs=None, seed=None, n_cpu_tf_sess=None):
        if isinstance(policy, str) and policy_base is not None:
            self.policy = get_policy_from_name(policy_base, policy)
        else:
            self.policy = policy
        self.env = env
        self.verbose = verbose
        self._requires_vec_env = requires_vec_env
        self.policy_kwargs = {} if policy_kwargs is None else policy_kwargs
        self.observation_space = None
        self.action_space = None
        self.n_envs = None
        self._vectorize_action = False
        self.num_timesteps = 0
        self.graph = None
        self.sess = None
        self.params = None
        self.seed = seed
        self._param_load_ops = None
        self.n_cpu_tf_sess = n_cpu_tf_sess
        self.episode_reward = None
        self.ep_info_buf = None

        if env is not None:
            if isinstance(env, str):
                if self.verbose >= 1:
                    print("Creating environment from the given name, wrapped in a DummyVecEnv.")
                self.env = env = DummyVecEnv([lambda: gym.make(env)])

            self.observation_space = env.observation_space
            self.action_space = env.action_space
            if requires_vec_env:
                if isinstance(env, VecEnv):
                    self.n_envs = env.num_envs
                else:
                    # The model requires a VecEnv
                    # wrap it in a DummyVecEnv to avoid error
                    self.env = DummyVecEnv([lambda: env])
                    if self.verbose >= 1:
                        print("Wrapping the env in a DummyVecEnv.")
                    self.n_envs = 1
            else:
                if isinstance(env, VecEnv):
                    if env.num_envs == 1:
                        self.env = _UnvecWrapper(env)
                        self._vectorize_action = True
                    else:
                        raise ValueError("Error: the model requires a non vectorized environment or a single vectorized"
                                         " environment.")
                self.n_envs = 1

    def get_env(self):
        """
        returns the current environment (can be None if not defined)

        :return: (Gym Environment) The current environment
        """
        return self.env

    def set_env(self, env):
        """
        Checks the validity of the environment, and if it is coherent, set it as the current environment.

        :param env: (Gym Environment) The environment for learning a policy
        """
        if env is None and self.env is None:
            if self.verbose >= 1:
                print("Loading a model without an environment, "
                      "this model cannot be trained until it has a valid environment.")
            return
        elif env is None:
            raise ValueError("Error: trying to replace the current environment with None")

        # sanity checking the environment
        assert self.observation_space == env.observation_space, \
            "Error: the environment passed must have at least the same observation space as the model was trained on."
        assert self.action_space == env.action_space, \
            "Error: the environment passed must have at least the same action space as the model was trained on."
        if self._requires_vec_env:
            assert isinstance(env, VecEnv), \
                "Error: the environment passed is not a vectorized environment, however {} requires it".format(
                    self.__class__.__name__)
            assert not self.policy.recurrent or self.n_envs == env.num_envs, \
                "Error: the environment passed must have the same number of environments as the model was trained on." \
                "This is due to the Lstm policy not being capable of changing the number of environments."
            self.n_envs = env.num_envs
        else:
            # for models that dont want vectorized environment, check if they make sense and adapt them.
            # Otherwise tell the user about this issue
            if isinstance(env, VecEnv):
                if env.num_envs == 1:
                    env = _UnvecWrapper(env)
                    self._vectorize_action = True
                else:
                    raise ValueError("Error: the model requires a non vectorized environment or a single vectorized "
                                     "environment.")
            else:
                self._vectorize_action = False

            self.n_envs = 1

        self.env = env

        # Invalidated by environment change.
        self.episode_reward = None
        self.ep_info_buf = None

    def _init_num_timesteps(self, reset_num_timesteps=True):
        """
        Initialize and resets num_timesteps (total timesteps since beginning of training)
        if needed. Mainly used logging and plotting (tensorboard).

        :param reset_num_timesteps: (bool) Set it to false when continuing training
            to not create new plotting curves in tensorboard.
        :return: (bool) Whether a new tensorboard log needs to be created
        """
        if reset_num_timesteps:
            self.num_timesteps = 0

        new_tb_log = self.num_timesteps == 0
        return new_tb_log

    @abstractmethod
    def setup_model(self):
        """
        Create all the functions and tensorflow graphs necessary to train the model
        """
        pass

    def _init_callback(self, callback):
        """
        Note: we cannot use type hint here because of circular import.
        :param callback: (Union[callable, [callable], BaseCallback], None)
        :return: (BaseCallback)
        """
        # Avoid circular import
        from stable_baselines.common.callbacks import BaseCallback, CallbackList, LambdaCallback
        if callback is None:
            # Dummy callback
            callback = lambda _locals, _globals: True
        # Convert a list of callbacks into a callback
        if isinstance(callback, list):
            callback = CallbackList(callback)
        # Convert to object
        if not isinstance(callback, BaseCallback):
            callback = LambdaCallback(on_step=callback)

        callback.init_callback(self)
        return callback

    def set_random_seed(self, seed):
        """
        :param seed: (int) Seed for the pseudo-random generators. If None,
            do not change the seeds.
        """
        # Ignore if the seed is None
        if seed is None:
            return
        # Seed python, numpy and tf random generator
        set_global_seeds(seed)
        if self.env is not None:
            if isinstance(self.env, VecEnv):
                # Use a different seed for each env
                for idx in range(self.env.num_envs):
                    self.env.env_method("seed", seed + idx)
            else:
                self.env.seed(seed)
            # Seed the action space
            # useful when selecting random actions
            self.env.action_space.seed(seed)
        self.action_space.seed(seed)

    def _setup_learn(self):
        """
        Check the environment.
        """
        if self.env is None:
            raise ValueError("Error: cannot train the model without a valid environment, please set an environment with"
                             "set_env(self, env) method.")
        if self.episode_reward is None:
            self.episode_reward = np.zeros((self.n_envs,))
        if self.ep_info_buf is None:
            self.ep_info_buf = deque(maxlen=100)

    @abstractmethod
    def get_parameter_list(self):
        """
        Get tensorflow Variables of model's parameters

        This includes all variables necessary for continuing training (saving / loading).

        :return: (list) List of tensorflow Variables
        """
        pass

    def get_parameters(self):
        """
        Get current model parameters as dictionary of variable name -> ndarray.

        :return: (OrderedDict) Dictionary of variable name -> ndarray of model's parameters.
        """
        parameters = self.get_parameter_list()
        parameter_values = self.sess.run(parameters)
        return_dictionary = OrderedDict((param.name, value) for param, value in zip(parameters, parameter_values))
        return return_dictionary

    def _setup_load_operations(self):
        """
        Create tensorflow operations for loading model parameters
        """
        # Assume tensorflow graphs are static -> check
        # that we only call this function once
        if self._param_load_ops is not None:
            raise RuntimeError("Parameter load operations have already been created")
        # For each loadable parameter, create appropiate
        # placeholder and an assign op, and store them to
        # self.load_param_ops as dict of variable.name -> (placeholder, assign)
        loadable_parameters = self.get_parameter_list()
        # Use OrderedDict to store order for backwards compatibility with
        # list-based params
        self._param_load_ops = OrderedDict()
        with self.graph.as_default():
            for param in loadable_parameters:
                placeholder = tf.placeholder(dtype=param.dtype, shape=param.shape)
                # param.name is unique (tensorflow variables have unique names)
                self._param_load_ops[param.name] = (placeholder, param.assign(placeholder))

    @abstractmethod
    def _get_pretrain_placeholders(self):
        """
        Return the placeholders needed for the pretraining:
        - obs_ph: observation placeholder
        - actions_ph will be population with an action from the environment
            (from the expert dataset)
        - deterministic_actions_ph: e.g., in the case of a Gaussian policy,
            the mean.

        :return: ((tf.placeholder)) (obs_ph, actions_ph, deterministic_actions_ph)
        """
        pass

    def pretrain(self, dataset, n_epochs=10, learning_rate=1e-4,
                 adam_epsilon=1e-8, val_interval=None):
        """
        Pretrain a model using behavior cloning:
        supervised learning given an expert dataset.

        NOTE: only Box and Discrete spaces are supported for now.

        :param dataset: (ExpertDataset) Dataset manager
        :param n_epochs: (int) Number of iterations on the training set
        :param learning_rate: (float) Learning rate
        :param adam_epsilon: (float) the epsilon value for the adam optimizer
        :param val_interval: (int) Report training and validation losses every n epochs.
            By default, every 10th of the maximum number of epochs.
        :return: (BaseRLModel) the pretrained model
        """
        continuous_actions = isinstance(self.action_space, gym.spaces.Box)
        discrete_actions = isinstance(self.action_space, gym.spaces.Discrete)

        assert discrete_actions or continuous_actions, 'Only Discrete and Box action spaces are supported'

        # Validate the model every 10% of the total number of iteration
        if val_interval is None:
            # Prevent modulo by zero
            if n_epochs < 10:
                val_interval = 1
            else:
                val_interval = int(n_epochs / 10)

        with self.graph.as_default():
            with tf.variable_scope('pretrain'):
                if continuous_actions:
                    obs_ph, actions_ph, deterministic_actions_ph = self._get_pretrain_placeholders()
                    loss = tf.reduce_mean(tf.square(actions_ph - deterministic_actions_ph))
                else:
                    obs_ph, actions_ph, actions_logits_ph = self._get_pretrain_placeholders()
                    # actions_ph has a shape if (n_batch,), we reshape it to (n_batch, 1)
                    # so no additional changes is needed in the dataloader
                    actions_ph = tf.expand_dims(actions_ph, axis=1)
                    one_hot_actions = tf.one_hot(actions_ph, self.action_space.n)
                    loss = tf.nn.softmax_cross_entropy_with_logits_v2(
                        logits=actions_logits_ph,
                        labels=tf.stop_gradient(one_hot_actions)
                    )
                    loss = tf.reduce_mean(loss)
                optimizer = tf.train.AdamOptimizer(learning_rate=learning_rate, epsilon=adam_epsilon)
                optim_op = optimizer.minimize(loss, var_list=self.params)

            self.sess.run(tf.global_variables_initializer())

        if self.verbose > 0:
            print("Pretraining with Behavior Cloning...")

        for epoch_idx in range(int(n_epochs)):
            train_loss = 0.0
            # Full pass on the training set
            for _ in range(len(dataset.train_loader)):
                expert_obs, expert_actions = dataset.get_next_batch('train')
                feed_dict = {
                    obs_ph: expert_obs,
                    actions_ph: expert_actions,
                }
                train_loss_, _ = self.sess.run([loss, optim_op], feed_dict)
                train_loss += train_loss_

            train_loss /= len(dataset.train_loader)

            if self.verbose > 0 and (epoch_idx + 1) % val_interval == 0:
                val_loss = 0.0
                # Full pass on the validation set
                for _ in range(len(dataset.val_loader)):
                    expert_obs, expert_actions = dataset.get_next_batch('val')
                    val_loss_, = self.sess.run([loss], {obs_ph: expert_obs,
                                                        actions_ph: expert_actions})
                    val_loss += val_loss_

                val_loss /= len(dataset.val_loader)
                if self.verbose > 0:
                    print("==== Training progress {:.2f}% ====".format(100 * (epoch_idx + 1) / n_epochs))
                    print('Epoch {}'.format(epoch_idx + 1))
                    print("Training loss: {:.6f}, Validation loss: {:.6f}".format(train_loss, val_loss))
                    print()
            # Free memory
            del expert_obs, expert_actions
        if self.verbose > 0:
            print("Pretraining done.")
        return self

    @abstractmethod
    def learn(self, total_timesteps, callback=None, log_interval=100, tb_log_name="run",
              reset_num_timesteps=True):
        """
        Return a trained model.

        :param total_timesteps: (int) The total number of samples to train on
        :param callback: (Union[callable, [callable], BaseCallback])
            function called at every steps with state of the algorithm.
            It takes the local and global variables. If it returns False, training is aborted.
            When the callback inherits from BaseCallback, you will have access
            to additional stages of the training (training start/end),
            please read the documentation for more details.
        :param log_interval: (int) The number of timesteps before logging.
        :param tb_log_name: (str) the name of the run for tensorboard log
        :param reset_num_timesteps: (bool) whether or not to reset the current timestep number (used in logging)
        :return: (BaseRLModel) the trained model
        """
        pass

    @abstractmethod
    def predict(self, observation, state=None, mask=None, deterministic=False):
        """
        Get the model's action from an observation

        :param observation: (np.ndarray) the input observation
        :param state: (np.ndarray) The last states (can be None, used in recurrent policies)
        :param mask: (np.ndarray) The last masks (can be None, used in recurrent policies)
        :param deterministic: (bool) Whether or not to return deterministic actions.
        :return: (np.ndarray, np.ndarray) the model's action and the next state (used in recurrent policies)
        """
        pass

    @abstractmethod
    def action_probability(self, observation, state=None, mask=None, actions=None, logp=False):
        """
        If ``actions`` is ``None``, then get the model's action probability distribution from a given observation.

        Depending on the action space the output is:
            - Discrete: probability for each possible action
            - Box: mean and standard deviation of the action output

        However if ``actions`` is not ``None``, this function will return the probability that the given actions are
        taken with the given parameters (observation, state, ...) on this model. For discrete action spaces, it
        returns the probability mass; for continuous action spaces, the probability density. This is since the
        probability mass will always be zero in continuous spaces, see http://blog.christianperone.com/2019/01/
        for a good explanation

        :param observation: (np.ndarray) the input observation
        :param state: (np.ndarray) The last states (can be None, used in recurrent policies)
        :param mask: (np.ndarray) The last masks (can be None, used in recurrent policies)
        :param actions: (np.ndarray) (OPTIONAL) For calculating the likelihood that the given actions are chosen by
            the model for each of the given parameters. Must have the same number of actions and observations.
            (set to None to return the complete action probability distribution)
        :param logp: (bool) (OPTIONAL) When specified with actions, returns probability in log-space.
            This has no effect if actions is None.
        :return: (np.ndarray) the model's (log) action probability
        """
        pass

    def load_parameters(self, load_path_or_dict, exact_match=True):
        """
        Load model parameters from a file or a dictionary

        Dictionary keys should be tensorflow variable names, which can be obtained
        with ``get_parameters`` function. If ``exact_match`` is True, dictionary
        should contain keys for all model's parameters, otherwise RunTimeError
        is raised. If False, only variables included in the dictionary will be updated.

        This does not load agent's hyper-parameters.

        .. warning::
            This function does not update trainer/optimizer variables (e.g. momentum).
            As such training after using this function may lead to less-than-optimal results.

        :param load_path_or_dict: (str or file-like or dict) Save parameter location
            or dict of parameters as variable.name -> ndarrays to be loaded.
        :param exact_match: (bool) If True, expects load dictionary to contain keys for
            all variables in the model. If False, loads parameters only for variables
            mentioned in the dictionary. Defaults to True.
        """
        # Make sure we have assign ops
        if self._param_load_ops is None:
            self._setup_load_operations()

        if isinstance(load_path_or_dict, dict):
            # Assume `load_path_or_dict` is dict of variable.name -> ndarrays we want to load
            params = load_path_or_dict
        elif isinstance(load_path_or_dict, list):
            warnings.warn("Loading model parameters from a list. This has been replaced " +
                          "with parameter dictionaries with variable names and parameters. " +
                          "If you are loading from a file, consider re-saving the file.",
                          DeprecationWarning)
            # Assume `load_path_or_dict` is list of ndarrays.
            # Create param dictionary assuming the parameters are in same order
            # as `get_parameter_list` returns them.
            params = dict()
            for i, param_name in enumerate(self._param_load_ops.keys()):
                params[param_name] = load_path_or_dict[i]
        else:
            # Assume a filepath or file-like.
            # Use existing deserializer to load the parameters.
            # We only need the parameters part of the file, so
            # only load that part.
            _, params = BaseRLModel._load_from_file(load_path_or_dict, load_data=False)
            params = dict(params)

        feed_dict = {}
        param_update_ops = []
        # Keep track of not-updated variables
        not_updated_variables = set(self._param_load_ops.keys())
        for param_name, param_value in params.items():
            placeholder, assign_op = self._param_load_ops[param_name]
            feed_dict[placeholder] = param_value
            # Create list of tf.assign operations for sess.run
            param_update_ops.append(assign_op)
            # Keep track which variables are updated
            not_updated_variables.remove(param_name)

        # Check that we updated all parameters if exact_match=True
        if exact_match and len(not_updated_variables) > 0:
            raise RuntimeError("Load dictionary did not contain all variables. " +
                               "Missing variables: {}".format(", ".join(not_updated_variables)))

        self.sess.run(param_update_ops, feed_dict=feed_dict)

    @abstractmethod
    def save(self, save_path, cloudpickle=False):
        """
        Save the current parameters to file

        :param save_path: (str or file-like) The save location
        :param cloudpickle: (bool) Use older cloudpickle format instead of zip-archives.
        """
        raise NotImplementedError()

    @classmethod
    @abstractmethod
    def load(cls, load_path, env=None, custom_objects=None, **kwargs):
        """
        Load the model from file

        :param load_path: (str or file-like) the saved parameter location
        :param env: (Gym Environment) the new environment to run the loaded model on
            (can be None if you only need prediction from a trained model)
        :param custom_objects: (dict) Dictionary of objects to replace
            upon loading. If a variable is present in this dictionary as a
            key, it will not be deserialized and the corresponding item
            will be used instead. Similar to custom_objects in
            `keras.models.load_model`. Useful when you have an object in
            file that can not be deserialized.
        :param kwargs: extra arguments to change the model when loading
        """
        raise NotImplementedError()

    @staticmethod
    def _save_to_file_cloudpickle(save_path, data=None, params=None):
        """Legacy code for saving models with cloudpickle

        :param save_path: (str or file-like) Where to store the model
        :param data: (OrderedDict) Class parameters being stored
        :param params: (OrderedDict) Model parameters being stored
        """
        if isinstance(save_path, str):
            _, ext = os.path.splitext(save_path)
            if ext == "":
                save_path += ".pkl"

            with open(save_path, "wb") as file_:
                cloudpickle.dump((data, params), file_)
        else:
            # Here save_path is a file-like object, not a path
            cloudpickle.dump((data, params), save_path)

    @staticmethod
    def _save_to_file_zip(save_path, data=None, params=None):
        """Save model to a .zip archive

        :param save_path: (str or file-like) Where to store the model
        :param data: (OrderedDict) Class parameters being stored
        :param params: (OrderedDict) Model parameters being stored
        """
        # data/params can be None, so do not
        # try to serialize them blindly
        if data is not None:
            serialized_data = data_to_json(data)
        if params is not None:
            serialized_params = params_to_bytes(params)
            # We also have to store list of the parameters
            # to store the ordering for OrderedDict.
            # We can trust these to be strings as they
            # are taken from the Tensorflow graph.
            serialized_param_list = json.dumps(
                list(params.keys()),
                indent=4
            )

        # Check postfix if save_path is a string
        if isinstance(save_path, str):
            _, ext = os.path.splitext(save_path)
            if ext == "":
                save_path += ".zip"

        # Create a zip-archive and write our objects
        # there. This works when save_path
        # is either str or a file-like
        with zipfile.ZipFile(save_path, "w") as file_:
            # Do not try to save "None" elements
            if data is not None:
                file_.writestr("data", serialized_data)
            if params is not None:
                file_.writestr("parameters", serialized_params)
                file_.writestr("parameter_list", serialized_param_list)

    @staticmethod
    def _save_to_file(save_path, data=None, params=None, cloudpickle=False):
        """Save model to a zip archive or cloudpickle file.

        :param save_path: (str or file-like) Where to store the model
        :param data: (OrderedDict) Class parameters being stored
        :param params: (OrderedDict) Model parameters being stored
        :param cloudpickle: (bool) Use old cloudpickle format
            (stable-baselines<=2.7.0) instead of a zip archive.
        """
        if cloudpickle:
            BaseRLModel._save_to_file_cloudpickle(save_path, data, params)
        else:
            BaseRLModel._save_to_file_zip(save_path, data, params)

    @staticmethod
    def _load_from_file_cloudpickle(load_path):
        """Legacy code for loading older models stored with cloudpickle

        :param load_path: (str or file-like) where from to load the file
        :return: (dict, OrderedDict) Class parameters and model parameters
        """
        if isinstance(load_path, str):
            if not os.path.exists(load_path):
                if os.path.exists(load_path + ".pkl"):
                    load_path += ".pkl"
                else:
                    raise ValueError("Error: the file {} could not be found".format(load_path))

            with open(load_path, "rb") as file_:
                data, params = cloudpickle.load(file_)
        else:
            # Here load_path is a file-like object, not a path
            data, params = cloudpickle.load(load_path)

        return data, params

    @staticmethod
    def _load_from_file(load_path, load_data=True, custom_objects=None):
        """Load model data from a .zip archive

        :param load_path: (str or file-like) Where to load model from
        :param load_data: (bool) Whether we should load and return data
            (class parameters). Mainly used by `load_parameters` to
            only load model parameters (weights).
        :param custom_objects: (dict) Dictionary of objects to replace
            upon loading. If a variable is present in this dictionary as a
            key, it will not be deserialized and the corresponding item
            will be used instead. Similar to custom_objects in
            `keras.models.load_model`. Useful when you have an object in
            file that can not be deserialized.
        :return: (dict, OrderedDict) Class parameters and model parameters
        """
        # Check if file exists if load_path is
        # a string
        if isinstance(load_path, str):
            if not os.path.exists(load_path):
                if os.path.exists(load_path + ".zip"):
                    load_path += ".zip"
                else:
                    raise ValueError("Error: the file {} could not be found".format(load_path))

        # Open the zip archive and load data.
        try:
            with zipfile.ZipFile(load_path, "r") as file_:
                namelist = file_.namelist()
                # If data or parameters is not in the
                # zip archive, assume they were stored
                # as None (_save_to_file allows this).
                data = None
                params = None
                if "data" in namelist and load_data:
                    # Load class parameters and convert to string
                    # (Required for json library in Python 3.5)
                    json_data = file_.read("data").decode()
                    data = json_to_data(json_data, custom_objects=custom_objects)

                if "parameters" in namelist:
                    # Load parameter list and and parameters
                    parameter_list_json = file_.read("parameter_list").decode()
                    parameter_list = json.loads(parameter_list_json)
                    serialized_params = file_.read("parameters")
                    params = bytes_to_params(
                        serialized_params, parameter_list
                    )
        except zipfile.BadZipFile:
            # load_path wasn't a zip file. Possibly a cloudpickle
            # file. Show a warning and fall back to loading cloudpickle.
            warnings.warn("It appears you are loading from a file with old format. " +
                          "Older cloudpickle format has been replaced with zip-archived " +
                          "models. Consider saving the model with new format.",
                          DeprecationWarning)
            # Attempt loading with the cloudpickle format.
            # If load_path is file-like, seek back to beginning of file
            if not isinstance(load_path, str):
                load_path.seek(0)
            data, params = BaseRLModel._load_from_file_cloudpickle(load_path)

        return data, params

    @staticmethod
    def _softmax(x_input):
        """
        An implementation of softmax.

        :param x_input: (numpy float) input vector
        :return: (numpy float) output vector
        """
        x_exp = np.exp(x_input.T - np.max(x_input.T, axis=0))
        return (x_exp / x_exp.sum(axis=0)).T

    @staticmethod
    def _is_vectorized_observation(observation, observation_space):
        """
        For every observation type, detects and validates the shape,
        then returns whether or not the observation is vectorized.

        :param observation: (np.ndarray) the input observation to validate
        :param observation_space: (gym.spaces) the observation space
        :return: (bool) whether the given observation is vectorized or not
        """
        if isinstance(observation_space, gym.spaces.Box):
            if observation.shape == observation_space.shape:
                return False
            elif observation.shape[1:] == observation_space.shape:
                return True
            else:
                raise ValueError("Error: Unexpected observation shape {} for ".format(observation.shape) +
                                 "Box environment, please use {} ".format(observation_space.shape) +
                                 "or (n_env, {}) for the observation shape."
                                 .format(", ".join(map(str, observation_space.shape))))
        elif isinstance(observation_space, gym.spaces.Discrete):
            if observation.shape == ():  # A numpy array of a number, has shape empty tuple '()'
                return False
            elif len(observation.shape) == 1:
                return True
            else:
                raise ValueError("Error: Unexpected observation shape {} for ".format(observation.shape) +
                                 "Discrete environment, please use (1,) or (n_env, 1) for the observation shape.")
        elif isinstance(observation_space, gym.spaces.MultiDiscrete):
            if observation.shape == (len(observation_space.nvec),):
                return False
            elif len(observation.shape) == 2 and observation.shape[1] == len(observation_space.nvec):
                return True
            else:
                raise ValueError("Error: Unexpected observation shape {} for MultiDiscrete ".format(observation.shape) +
                                 "environment, please use ({},) or ".format(len(observation_space.nvec)) +
                                 "(n_env, {}) for the observation shape.".format(len(observation_space.nvec)))
        elif isinstance(observation_space, gym.spaces.MultiBinary):
            if observation.shape == (observation_space.n,):
                return False
            elif len(observation.shape) == 2 and observation.shape[1] == observation_space.n:
                return True
            else:
                raise ValueError("Error: Unexpected observation shape {} for MultiBinary ".format(observation.shape) +
                                 "environment, please use ({},) or ".format(observation_space.n) +
                                 "(n_env, {}) for the observation shape.".format(observation_space.n))
        else:
            raise ValueError("Error: Cannot determine if the observation is vectorized with the space type {}."
                             .format(observation_space))


class ActorCriticRLModel(BaseRLModel):
    """
    The base class for Actor critic model

    :param policy: (BasePolicy) Policy object
    :param env: (Gym environment) The environment to learn from
                (if registered in Gym, can be str. Can be None for loading trained models)
    :param verbose: (int) the verbosity level: 0 none, 1 training information, 2 tensorflow debug
    :param policy_base: (BasePolicy) the base policy used by this method (default=ActorCriticPolicy)
    :param requires_vec_env: (bool) Does this model require a vectorized environment
    :param policy_kwargs: (dict) additional arguments to be passed to the policy on creation
    :param seed: (int) Seed for the pseudo-random generators (python, numpy, tensorflow).
        If None (default), use random seed. Note that if you want completely deterministic
        results, you must set `n_cpu_tf_sess` to 1.
    :param n_cpu_tf_sess: (int) The number of threads for TensorFlow operations
        If None, the number of cpu of the current machine will be used.
    """

    def __init__(self, policy, env, _init_setup_model, verbose=0, policy_base=ActorCriticPolicy,
                 requires_vec_env=False, policy_kwargs=None, seed=None, n_cpu_tf_sess=None):
        super(ActorCriticRLModel, self).__init__(policy, env, verbose=verbose, requires_vec_env=requires_vec_env,
                                                 policy_base=policy_base, policy_kwargs=policy_kwargs,
                                                 seed=seed, n_cpu_tf_sess=n_cpu_tf_sess)

        self.sess = None
        self.initial_state = None
        self.step = None
        self.proba_step = None
        self.params = None

    @abstractmethod
    def setup_model(self):
        pass

    @abstractmethod
    def learn(self, total_timesteps, callback=None,
              log_interval=100, tb_log_name="run", reset_num_timesteps=True):
        pass

    def predict(self, observation, state=None, mask=None, deterministic=False):
        if state is None:
            state = self.initial_state
        if mask is None:
            mask = [False for _ in range(self.n_envs)]
        observation = np.array(observation)
        vectorized_env = self._is_vectorized_observation(observation, self.observation_space)

        observation = observation.reshape((-1,) + self.observation_space.shape)
        actions, _, states, _ = self.step(observation, state, mask, deterministic=deterministic)

        clipped_actions = actions
        # Clip the actions to avoid out of bound error
        if isinstance(self.action_space, gym.spaces.Box):
            clipped_actions = np.clip(actions, self.action_space.low, self.action_space.high)

        if not vectorized_env:
            if state is not None:
                raise ValueError("Error: The environment must be vectorized when using recurrent policies.")
            clipped_actions = clipped_actions[0]

        return clipped_actions, states

    def action_probability(self, observation, state=None, mask=None, actions=None, logp=False):
        if state is None:
            state = self.initial_state
        if mask is None:
            mask = [False for _ in range(self.n_envs)]
        observation = np.array(observation)
        vectorized_env = self._is_vectorized_observation(observation, self.observation_space)

        observation = observation.reshape((-1,) + self.observation_space.shape)
        actions_proba = self.proba_step(observation, state, mask)

        if len(actions_proba) == 0:  # empty list means not implemented
            warnings.warn("Warning: action probability is not implemented for {} action space. Returning None."
                          .format(type(self.action_space).__name__))
            return None

        if actions is not None:  # comparing the action distribution, to given actions
            prob = None
            logprob = None
            actions = np.array([actions])
            if isinstance(self.action_space, gym.spaces.Discrete):
                actions = actions.reshape((-1,))
                assert observation.shape[0] == actions.shape[0], \
                    "Error: batch sizes differ for actions and observations."
                prob = actions_proba[np.arange(actions.shape[0]), actions]

            elif isinstance(self.action_space, gym.spaces.MultiDiscrete):
                actions = actions.reshape((-1, len(self.action_space.nvec)))
                assert observation.shape[0] == actions.shape[0], \
                    "Error: batch sizes differ for actions and observations."
                # Discrete action probability, over multiple categories
                actions = np.swapaxes(actions, 0, 1)  # swap axis for easier categorical split
                prob = np.prod([proba[np.arange(act.shape[0]), act]
                                         for proba, act in zip(actions_proba, actions)], axis=0)

            elif isinstance(self.action_space, gym.spaces.MultiBinary):
                actions = actions.reshape((-1, self.action_space.n))
                assert observation.shape[0] == actions.shape[0], \
                    "Error: batch sizes differ for actions and observations."
                # Bernoulli action probability, for every action
                prob = np.prod(actions_proba * actions + (1 - actions_proba) * (1 - actions), axis=1)

            elif isinstance(self.action_space, gym.spaces.Box):
                actions = actions.reshape((-1, ) + self.action_space.shape)
                mean, logstd = actions_proba
                std = np.exp(logstd)

                n_elts = np.prod(mean.shape[1:])  # first dimension is batch size
                log_normalizer = n_elts/2 * np.log(2 * np.pi) + 1/2 * np.sum(logstd, axis=1)

                # Diagonal Gaussian action probability, for every action
                logprob = -np.sum(np.square(actions - mean) / (2 * std), axis=1) - log_normalizer

            else:
                warnings.warn("Warning: action_probability not implemented for {} actions space. Returning None."
                              .format(type(self.action_space).__name__))
                return None

            # Return in space (log or normal) requested by user, converting if necessary
            if logp:
                if logprob is None:
                    logprob = np.log(prob)
                ret = logprob
            else:
                if prob is None:
                    prob = np.exp(logprob)
                ret = prob

            # normalize action proba shape for the different gym spaces
            ret = ret.reshape((-1, 1))
        else:
            ret = actions_proba

        if not vectorized_env:
            if state is not None:
                raise ValueError("Error: The environment must be vectorized when using recurrent policies.")
            ret = ret[0]

        return ret

    def get_parameter_list(self):
        return self.params

    @abstractmethod
    def save(self, save_path, cloudpickle=False):
        pass

    @classmethod
    def load(cls, load_path, env=None, custom_objects=None, **kwargs):
        """
        Load the model from file

        :param load_path: (str or file-like) the saved parameter location
        :param env: (Gym Environment) the new environment to run the loaded model on
            (can be None if you only need prediction from a trained model)
        :param custom_objects: (dict) Dictionary of objects to replace
            upon loading. If a variable is present in this dictionary as a
            key, it will not be deserialized and the corresponding item
            will be used instead. Similar to custom_objects in
            `keras.models.load_model`. Useful when you have an object in
            file that can not be deserialized.
        :param kwargs: extra arguments to change the model when loading
        """
        data, params = cls._load_from_file(load_path, custom_objects=custom_objects)

        if 'policy_kwargs' in kwargs and kwargs['policy_kwargs'] != data['policy_kwargs']:
            raise ValueError("The specified policy kwargs do not equal the stored policy kwargs. "
                             "Stored kwargs: {}, specified kwargs: {}".format(data['policy_kwargs'],
                                                                              kwargs['policy_kwargs']))

        model = cls(policy=data["policy"], env=None, _init_setup_model=False)
        model.__dict__.update(data)
        model.__dict__.update(kwargs)
        model.set_env(env)
        model.setup_model()

        model.load_parameters(params)

        return model


class OffPolicyRLModel(BaseRLModel):
    """
    The base class for off policy RL model

    :param policy: (BasePolicy) Policy object
    :param env: (Gym environment) The environment to learn from
                (if registered in Gym, can be str. Can be None for loading trained models)
    :param replay_buffer: (ReplayBuffer) the type of replay buffer
    :param verbose: (int) the verbosity level: 0 none, 1 training information, 2 tensorflow debug
    :param requires_vec_env: (bool) Does this model require a vectorized environment
    :param policy_base: (BasePolicy) the base policy used by this method
    :param policy_kwargs: (dict) additional arguments to be passed to the policy on creation
    :param seed: (int) Seed for the pseudo-random generators (python, numpy, tensorflow).
        If None (default), use random seed. Note that if you want completely deterministic
        results, you must set `n_cpu_tf_sess` to 1.
    :param n_cpu_tf_sess: (int) The number of threads for TensorFlow operations
        If None, the number of cpu of the current machine will be used.
    """

    def __init__(self, policy, env, replay_buffer=None, _init_setup_model=False, verbose=0, *,
                 requires_vec_env=False, policy_base=None,
                 policy_kwargs=None, seed=None, n_cpu_tf_sess=None):
        super(OffPolicyRLModel, self).__init__(policy, env, verbose=verbose, requires_vec_env=requires_vec_env,
                                               policy_base=policy_base, policy_kwargs=policy_kwargs,
                                               seed=seed, n_cpu_tf_sess=n_cpu_tf_sess)

        self.replay_buffer = replay_buffer

    @abstractmethod
    def setup_model(self):
        pass

    @abstractmethod
    def learn(self, total_timesteps, callback=None,
              log_interval=100, tb_log_name="run", reset_num_timesteps=True, replay_wrapper=None):
        pass

    @abstractmethod
    def predict(self, observation, state=None, mask=None, deterministic=False):
        pass

    @abstractmethod
    def action_probability(self, observation, state=None, mask=None, actions=None, logp=False):
        pass

    @abstractmethod
    def save(self, save_path, cloudpickle=False):
        pass

    @classmethod
    def load(cls, load_path, env=None, custom_objects=None, **kwargs):
        """
        Load the model from file

        :param load_path: (str or file-like) the saved parameter location
        :param env: (Gym Environment) the new environment to run the loaded model on
            (can be None if you only need prediction from a trained model)
        :param custom_objects: (dict) Dictionary of objects to replace
            upon loading. If a variable is present in this dictionary as a
            key, it will not be deserialized and the corresponding item
            will be used instead. Similar to custom_objects in
            `keras.models.load_model`. Useful when you have an object in
            file that can not be deserialized.
        :param kwargs: extra arguments to change the model when loading
        """
        data, params = cls._load_from_file(load_path, custom_objects=custom_objects)

        if 'policy_kwargs' in kwargs and kwargs['policy_kwargs'] != data['policy_kwargs']:
            raise ValueError("The specified policy kwargs do not equal the stored policy kwargs. "
                             "Stored kwargs: {}, specified kwargs: {}".format(data['policy_kwargs'],
                                                                              kwargs['policy_kwargs']))

        model = cls(policy=data["policy"], env=None, _init_setup_model=False)
        model.__dict__.update(data)
        model.__dict__.update(kwargs)
        model.set_env(env)
        model.setup_model()

        model.load_parameters(params)

        return model

class _UnvecWrapper(VecEnvWrapper):
    def __init__(self, venv):
        """
        Unvectorize a vectorized environment, for vectorized environment that only have one environment

        :param venv: (VecEnv) the vectorized environment to wrap
        """
        super().__init__(venv)
        assert venv.num_envs == 1, "Error: cannot unwrap a environment wrapper that has more than one environment."

    def seed(self, seed=None):
        return self.venv.env_method('seed', seed)

    def __getattr__(self, attr):
        if attr in self.__dict__:
            return getattr(self, attr)
        return getattr(self.venv, attr)

    def __set_attr__(self, attr, value):
        if attr in self.__dict__:
            setattr(self, attr, value)
        else:
            setattr(self.venv, attr, value)

    def compute_reward(self, achieved_goal, desired_goal, _info):
        return float(self.venv.env_method('compute_reward', achieved_goal, desired_goal, _info)[0])

    @staticmethod
    def unvec_obs(obs):
        """
        :param obs: (Union[np.ndarray, dict])
        :return: (Union[np.ndarray, dict])
        """
        if not isinstance(obs, dict):
            return obs[0]
        obs_ = OrderedDict()
        for key in obs.keys():
            obs_[key] = obs[key][0]
        del obs
        return obs_

    def reset(self):
        return self.unvec_obs(self.venv.reset())

    def step_async(self, actions):
        self.venv.step_async([actions])

    def step_wait(self):
        obs, rewards, dones, information = self.venv.step_wait()
        return self.unvec_obs(obs), float(rewards[0]), dones[0], information[0]

    def render(self, mode='human'):
        return self.venv.render(mode=mode)


class SetVerbosity:
    def __init__(self, verbose=0):
        """
        define a region of code for certain level of verbosity

        :param verbose: (int) the verbosity level: 0 none, 1 training information, 2 tensorflow debug
        """
        self.verbose = verbose

    def __enter__(self):
        self.tf_level = os.environ.get('TF_CPP_MIN_LOG_LEVEL', '0')
        self.log_level = logger.get_level()
        self.gym_level = gym.logger.MIN_LEVEL

        if self.verbose <= 1:
            os.environ['TF_CPP_MIN_LOG_LEVEL'] = '3'

        if self.verbose <= 0:
            logger.set_level(logger.DISABLED)
            gym.logger.set_level(gym.logger.DISABLED)

    def __exit__(self, exc_type, exc_val, exc_tb):
        if self.verbose <= 1:
            os.environ['TF_CPP_MIN_LOG_LEVEL'] = self.tf_level

        if self.verbose <= 0:
            logger.set_level(self.log_level)
            gym.logger.set_level(self.gym_level)


class TensorboardWriter:
    def __init__(self, graph, tensorboard_log_path, tb_log_name, new_tb_log=True):
        """
        Create a Tensorboard writer for a code segment, and saves it to the log directory as its own run

        :param graph: (Tensorflow Graph) the model graph
        :param tensorboard_log_path: (str) the save path for the log (can be None for no logging)
        :param tb_log_name: (str) the name of the run for tensorboard log
        :param new_tb_log: (bool) whether or not to create a new logging folder for tensorbaord
        """
        self.graph = graph
        self.tensorboard_log_path = tensorboard_log_path
        self.tb_log_name = tb_log_name
        self.writer = None
        self.new_tb_log = new_tb_log

    def __enter__(self):
        if self.tensorboard_log_path is not None:
            latest_run_id = self._get_latest_run_id()
            if self.new_tb_log:
                latest_run_id = latest_run_id + 1
            save_path = os.path.join(self.tensorboard_log_path, "{}_{}".format(self.tb_log_name, latest_run_id))
            self.writer = tf.summary.FileWriter(save_path, graph=self.graph)
        return self.writer

    def _get_latest_run_id(self):
        """
        returns the latest run number for the given log name and log path,
        by finding the greatest number in the directories.

        :return: (int) latest run number
        """
        max_run_id = 0
        for path in glob.glob("{}/{}_[0-9]*".format(self.tensorboard_log_path, self.tb_log_name)):
            file_name = path.split(os.sep)[-1]
            ext = file_name.split("_")[-1]
            if self.tb_log_name == "_".join(file_name.split("_")[:-1]) and ext.isdigit() and int(ext) > max_run_id:
                max_run_id = int(ext)
        return max_run_id

    def __exit__(self, exc_type, exc_val, exc_tb):
        if self.writer is not None:
            self.writer.add_graph(self.graph)
            self.writer.flush()<|MERGE_RESOLUTION|>--- conflicted
+++ resolved
@@ -1,15 +1,12 @@
-<<<<<<< HEAD
-=======
 from abc import ABC, abstractmethod
 from collections import deque
->>>>>>> 483960a2
 import os
 import glob
 import json
 import zipfile
 import warnings
 from abc import ABC, abstractmethod
-from collections import OrderedDict
+from collections import OrderedDict, deque
 
 import gym
 import cloudpickle
