--- conflicted
+++ resolved
@@ -13,12 +13,7 @@
         """
         self.n_env = env.num_envs
         self.n_steps = n_steps
-<<<<<<< HEAD
-        self.nstack = nstack
-=======
-        self.height, self.width, self.n_channels = env.observation_space.shape
         self.n_stack = n_stack
->>>>>>> 5f11927a
         self.n_batch = self.n_env * self.n_steps
         # Each loc contains n_env * n_steps frames, thus total buffer is n_env * size frames
         self.size = size // self.n_steps
@@ -76,9 +71,8 @@
         """
         # enc_obs has shape [n_envs, n_steps + n_stack, nh, nw, nc]
         # dones has shape [n_envs, n_steps, nh, nw, nc]
-<<<<<<< HEAD
         # returns stacked obs of shape [n_env, (n_steps + 1), nh, nw, nstack*nc]
-        n_stack, n_env, n_steps = self.nstack, self.n_env, self.n_steps
+        n_stack, n_env, n_steps = self.n_stack, self.n_env, self.n_steps
         if self.raw_pixels:
             obs_dim = [self.height, self.width, self.n_channels]
         else:
@@ -89,16 +83,6 @@
         # [n_steps + nstack, n_env, nh, nw, nc]
         x_var = np.reshape(enc_obs, [n_env, n_steps + n_stack] + obs_dim).swapaxes(1, 0)
         y_var[3:] = np.reshape(1.0 - dones, [n_env, n_steps] + ([1] * len(obs_dim))).swapaxes(1, 0)  # keep
-=======
-        # returns stacked obs of shape [n_env, (n_steps + 1), nh, nw, n_stack*nc]
-        n_stack, n_env, n_steps = self.n_stack, self.n_env, self.n_steps
-        height, width, n_channels = self.height, self.width, self.n_channels
-        y_var = np.empty([n_steps + n_stack - 1, n_env, 1, 1, 1], dtype=np.float32)
-        obs = np.zeros([n_stack, n_steps + n_stack, n_env, height, width, n_channels], dtype=np.uint8)
-        # [n_steps + n_stack, n_env, nh, nw, nc]
-        x_var = np.reshape(enc_obs, [n_env, n_steps + n_stack, height, width, n_channels]).swapaxes(1, 0)
-        y_var[3:] = np.reshape(1.0 - dones, [n_env, n_steps, 1, 1, 1]).swapaxes(1, 0)  # keep
->>>>>>> 5f11927a
         y_var[:3] = 1.0
         # y = np.reshape(1 - dones, [n_envs, n_steps, 1, 1, 1])
         for i in range(n_stack):
