--- conflicted
+++ resolved
@@ -15,13 +15,8 @@
 from stable_baselines.common import tf_util, OffPolicyRLModel, SetVerbosity, TensorboardWriter
 from stable_baselines.common.vec_env import VecEnv
 from stable_baselines.common.mpi_adam import MpiAdam
-<<<<<<< HEAD
-from stable_baselines.common.tf_util import total_episode_reward_logger
 from stable_baselines.common.replay_buffer import ReplayBuffer
-=======
 from stable_baselines.common.math_util import unscale_action, scale_action
-from stable_baselines.ddpg.policies import DDPGPolicy
->>>>>>> 6bdb7ce8
 from stable_baselines.common.mpi_running_mean_std import RunningMeanStd
 from stable_baselines.ddpg.policies import DDPGPolicy
 
@@ -889,8 +884,8 @@
                             if writer is not None:
                                 ep_rew = np.array([reward]).reshape((1, -1))
                                 ep_done = np.array([done]).reshape((1, -1))
-                                total_episode_reward_logger(self.episode_reward, ep_rew, ep_done,
-                                                            writer, self.num_timesteps)
+                                tf_util.total_episode_reward_logger(self.episode_reward, ep_rew, ep_done,
+                                                                    writer, self.num_timesteps)
                             step += 1
                             total_steps += 1
                             self.num_timesteps += 1
