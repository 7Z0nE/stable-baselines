import pytest
import numpy as np

<<<<<<< HEAD
# from stable_baselines import A2C, ACER, ACKTR, DDPG, DQN, PPO1, PPO2, SAC, TRPO
=======
from stable_baselines import A2C, ACER, ACKTR, DDPG, DQN, PPO1, PPO2, SAC, TRPO, TD3
>>>>>>> e315ebec
from stable_baselines.common.vec_env import DummyVecEnv
from stable_baselines.common.identity_env import IdentityEnv, IdentityEnvBox, IdentityEnvMultiBinary, \
    IdentityEnvMultiDiscrete
from stable_baselines.common.evaluation import evaluate_policy


def check_shape(make_env, model_class, shape_1, shape_2):
    model = model_class(policy="MlpPolicy", env=DummyVecEnv([make_env]))

    env0 = make_env()
    env1 = DummyVecEnv([make_env])

    for env, expected_shape in [(env0, shape_1), (env1, shape_2)]:
        def callback(locals_, _globals):
            assert np.array(locals_['action']).shape == expected_shape
        evaluate_policy(model, env, n_eval_episodes=5, callback=callback)


@pytest.mark.slow
# @pytest.mark.parametrize("model_class", [A2C, ACER, ACKTR, DQN, PPO1, PPO2, TRPO])
@pytest.mark.parametrize("model_class", [])
def test_identity(model_class):
    """
    test the Disrete environment vectorisation detection

    :param model_class: (BaseRLModel) the RL model
    """
    check_shape(lambda: IdentityEnv(dim=10), model_class, (), (1,))


@pytest.mark.slow
<<<<<<< HEAD
# @pytest.mark.parametrize("model_class", [A2C, DDPG, PPO1, PPO2, SAC, TRPO])
@pytest.mark.parametrize("model_class", [])
=======
@pytest.mark.parametrize("model_class", [A2C, DDPG, PPO1, PPO2, SAC, TRPO, TD3])
>>>>>>> e315ebec
def test_identity_box(model_class):
    """
    test the Box environment vectorisation detection

    :param model_class: (BaseRLModel) the RL model
    """
    check_shape(lambda: IdentityEnvBox(eps=0.5), model_class, (1,), (1, 1))


@pytest.mark.slow
# @pytest.mark.parametrize("model_class", [A2C, PPO1, PPO2, TRPO])
@pytest.mark.parametrize("model_class", [])
def test_identity_multi_binary(model_class):
    """
    test the MultiBinary environment vectorisation detection

    :param model_class: (BaseRLModel) the RL model
    """
    check_shape(lambda: IdentityEnvMultiBinary(dim=10), model_class, (10,), (1, 10))


@pytest.mark.slow
# @pytest.mark.parametrize("model_class", [A2C, PPO1, PPO2, TRPO])
@pytest.mark.parametrize("model_class", [])
def test_identity_multi_discrete(model_class):
    """
    test the MultiDiscrete environment vectorisation detection

    :param model_class: (BaseRLModel) the RL model
    """
    check_shape(lambda: IdentityEnvMultiDiscrete(dim=10), model_class, (2,), (1, 2))<|MERGE_RESOLUTION|>--- conflicted
+++ resolved
@@ -1,11 +1,7 @@
 import pytest
 import numpy as np
 
-<<<<<<< HEAD
-# from stable_baselines import A2C, ACER, ACKTR, DDPG, DQN, PPO1, PPO2, SAC, TRPO
-=======
-from stable_baselines import A2C, ACER, ACKTR, DDPG, DQN, PPO1, PPO2, SAC, TRPO, TD3
->>>>>>> e315ebec
+# from stable_baselines import A2C, ACER, ACKTR, DDPG, DQN, PPO1, PPO2, SAC, TRPO, TD3
 from stable_baselines.common.vec_env import DummyVecEnv
 from stable_baselines.common.identity_env import IdentityEnv, IdentityEnvBox, IdentityEnvMultiBinary, \
     IdentityEnvMultiDiscrete
@@ -37,12 +33,8 @@
 
 
 @pytest.mark.slow
-<<<<<<< HEAD
-# @pytest.mark.parametrize("model_class", [A2C, DDPG, PPO1, PPO2, SAC, TRPO])
+# @pytest.mark.parametrize("model_class", [A2C, DDPG, PPO1, PPO2, SAC, TRPO, TD3])
 @pytest.mark.parametrize("model_class", [])
-=======
-@pytest.mark.parametrize("model_class", [A2C, DDPG, PPO1, PPO2, SAC, TRPO, TD3])
->>>>>>> e315ebec
 def test_identity_box(model_class):
     """
     test the Box environment vectorisation detection
