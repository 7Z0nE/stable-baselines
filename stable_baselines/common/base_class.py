--- conflicted
+++ resolved
@@ -24,13 +24,10 @@
     :param verbose: (int) the verbosity level: 0 none, 1 training information, 2 tensorflow debug
     :param requires_vec_env: (bool) Does this model require a vectorized environment
     :param policy_base: (BasePolicy) the base policy used by this method
+    :param policy_kwargs: (dict) Keywords arguments that will be passed to the policy
     """
-<<<<<<< HEAD
-    def __init__(self, policy, env, verbose=0, *, requires_vec_env, policy_base):
-=======
 
     def __init__(self, policy, env, verbose=0, *, requires_vec_env, policy_base, policy_kwargs=None):
->>>>>>> d997d659
         if isinstance(policy, str):
             self.policy = get_policy_from_name(policy_base, policy)
         else:
