from functools import partial

import tensorflow as tf
import numpy as np
import gym

from stable_baselines import logger
from stable_baselines.common import tf_util, OffPolicyRLModel, SetVerbosity, TensorboardWriter
from stable_baselines.common.vec_env import VecEnv
from stable_baselines.common.schedules import LinearSchedule
<<<<<<< HEAD
from stable_baselines.common.tf_util import total_episode_reward_logger
from stable_baselines.common.replay_buffer import ReplayBuffer, PrioritizedReplayBuffer
=======
from stable_baselines.deepq.build_graph import build_train
from stable_baselines.deepq.replay_buffer import ReplayBuffer, PrioritizedReplayBuffer
>>>>>>> 6bdb7ce8
from stable_baselines.deepq.policies import DQNPolicy


class DQN(OffPolicyRLModel):
    """
    The DQN model class.
    DQN paper: https://arxiv.org/abs/1312.5602
    Dueling DQN: https://arxiv.org/abs/1511.06581
    Double-Q Learning: https://arxiv.org/abs/1509.06461
    Prioritized Experience Replay: https://arxiv.org/abs/1511.05952

    :param policy: (DQNPolicy or str) The policy model to use (MlpPolicy, CnnPolicy, LnMlpPolicy, ...)
    :param env: (Gym environment or str) The environment to learn from (if registered in Gym, can be str)
    :param gamma: (float) discount factor
    :param learning_rate: (float) learning rate for adam optimizer
    :param buffer_size: (int) size of the replay buffer
    :param exploration_fraction: (float) fraction of entire training period over which the exploration rate is
            annealed
    :param exploration_final_eps: (float) final value of random action probability
    :param exploration_initial_eps: (float) initial value of random action probability
    :param train_freq: (int) update the model every `train_freq` steps. set to None to disable printing
    :param batch_size: (int) size of a batched sampled from replay buffer for training
    :param double_q: (bool) Whether to enable Double-Q learning or not.
    :param learning_starts: (int) how many steps of the model to collect transitions for before learning starts
    :param target_network_update_freq: (int) update the target network every `target_network_update_freq` steps.
    :param prioritized_replay: (bool) if True prioritized replay buffer will be used.
    :param prioritized_replay_alpha: (float)alpha parameter for prioritized replay buffer.
        It determines how much prioritization is used, with alpha=0 corresponding to the uniform case.
    :param prioritized_replay_beta0: (float) initial value of beta for prioritized replay buffer
    :param prioritized_replay_beta_iters: (int) number of iterations over which beta will be annealed from initial
            value to 1.0. If set to None equals to max_timesteps.
    :param prioritized_replay_eps: (float) epsilon to add to the TD errors when updating priorities.
    :param param_noise: (bool) Whether or not to apply noise to the parameters of the policy.
    :param verbose: (int) the verbosity level: 0 none, 1 training information, 2 tensorflow debug
    :param tensorboard_log: (str) the log location for tensorboard (if None, no logging)
    :param _init_setup_model: (bool) Whether or not to build the network at the creation of the instance
    :param full_tensorboard_log: (bool) enable additional logging when using tensorboard
        WARNING: this logging can take a lot of space quickly
    :param seed: (int) Seed for the pseudo-random generators (python, numpy, tensorflow).
        If None (default), use random seed. Note that if you want completely deterministic
        results, you must set `n_cpu_tf_sess` to 1.
    :param n_cpu_tf_sess: (int) The number of threads for TensorFlow operations
        If None, the number of cpu of the current machine will be used.
    """
    def __init__(self, policy, env, gamma=0.99, learning_rate=5e-4, buffer_size=50000, exploration_fraction=0.1,
                 exploration_final_eps=0.02, exploration_initial_eps=1.0, train_freq=1, batch_size=32, double_q=True,
                 learning_starts=1000, target_network_update_freq=500, prioritized_replay=False,
                 prioritized_replay_alpha=0.6, prioritized_replay_beta0=0.4, prioritized_replay_beta_iters=None,
                 prioritized_replay_eps=1e-6, param_noise=False,
                 n_cpu_tf_sess=None, verbose=0, tensorboard_log=None,
                 _init_setup_model=True, policy_kwargs=None, full_tensorboard_log=False, seed=None):

        # TODO: replay_buffer refactoring
        super(DQN, self).__init__(policy=policy, env=env, replay_buffer=None, verbose=verbose, policy_base=DQNPolicy,
                                  requires_vec_env=False, policy_kwargs=policy_kwargs, seed=seed, n_cpu_tf_sess=n_cpu_tf_sess)

        self.param_noise = param_noise
        self.learning_starts = learning_starts
        self.train_freq = train_freq
        self.prioritized_replay = prioritized_replay
        self.prioritized_replay_eps = prioritized_replay_eps
        self.batch_size = batch_size
        self.target_network_update_freq = target_network_update_freq
        self.prioritized_replay_alpha = prioritized_replay_alpha
        self.prioritized_replay_beta0 = prioritized_replay_beta0
        self.prioritized_replay_beta_iters = prioritized_replay_beta_iters
        self.exploration_final_eps = exploration_final_eps
        self.exploration_initial_eps = exploration_initial_eps
        self.exploration_fraction = exploration_fraction
        self.buffer_size = buffer_size
        self.learning_rate = learning_rate
        self.gamma = gamma
        self.tensorboard_log = tensorboard_log
        self.full_tensorboard_log = full_tensorboard_log
        self.double_q = double_q

        self.graph = None
        self.sess = None
        self._train_step = None
        self.step_model = None
        self.update_target = None
        self.act = None
        self.proba_step = None
        self.replay_buffer = None
        self.beta_schedule = None
        self.exploration = None
        self.params = None
        self.summary = None
        self.episode_reward = None

        if _init_setup_model:
            self.setup_model()

    def _get_pretrain_placeholders(self):
        policy = self.step_model
        return policy.obs_ph, tf.placeholder(tf.int32, [None]), policy.q_values

    def setup_model(self):

        with SetVerbosity(self.verbose):
            assert not isinstance(self.action_space, gym.spaces.Box), \
                "Error: DQN cannot output a gym.spaces.Box action space."

            # If the policy is wrap in functool.partial (e.g. to disable dueling)
            # unwrap it to check the class type
            if isinstance(self.policy, partial):
                test_policy = self.policy.func
            else:
                test_policy = self.policy
            assert issubclass(test_policy, DQNPolicy), "Error: the input policy for the DQN model must be " \
                                                       "an instance of DQNPolicy."

            self.graph = tf.Graph()
            with self.graph.as_default():
                self.set_random_seed(self.seed)
                self.sess = tf_util.make_session(num_cpu=self.n_cpu_tf_sess, graph=self.graph)

                optimizer = tf.train.AdamOptimizer(learning_rate=self.learning_rate)

                self.act, self._train_step, self.update_target, self.step_model = build_train(
                    q_func=partial(self.policy, **self.policy_kwargs),
                    ob_space=self.observation_space,
                    ac_space=self.action_space,
                    optimizer=optimizer,
                    gamma=self.gamma,
                    grad_norm_clipping=10,
                    param_noise=self.param_noise,
                    sess=self.sess,
                    full_tensorboard_log=self.full_tensorboard_log,
                    double_q=self.double_q
                )
                self.proba_step = self.step_model.proba_step
                self.params = tf_util.get_trainable_vars("deepq")

                # Initialize the parameters and copy them to the target network.
                tf_util.initialize(self.sess)
                self.update_target(sess=self.sess)

                self.summary = tf.summary.merge_all()

    def learn(self, total_timesteps, callback=None, log_interval=100, tb_log_name="DQN",
              reset_num_timesteps=True, replay_wrapper=None):

        new_tb_log = self._init_num_timesteps(reset_num_timesteps)

        with SetVerbosity(self.verbose), TensorboardWriter(self.graph, self.tensorboard_log, tb_log_name, new_tb_log) \
                as writer:
            self._setup_learn()

            # Create the replay buffer
            if self.prioritized_replay:
                self.replay_buffer = PrioritizedReplayBuffer(self.buffer_size, alpha=self.prioritized_replay_alpha)
                if self.prioritized_replay_beta_iters is None:
                    prioritized_replay_beta_iters = total_timesteps
                else:
                    prioritized_replay_beta_iters = self.prioritized_replay_beta_iters
                self.beta_schedule = LinearSchedule(prioritized_replay_beta_iters,
                                                    initial_p=self.prioritized_replay_beta0,
                                                    final_p=1.0)
            else:
                self.replay_buffer = ReplayBuffer(self.buffer_size)
                self.beta_schedule = None

            if replay_wrapper is not None:
                assert not self.prioritized_replay, "Prioritized replay buffer is not supported by HER"
                self.replay_buffer = replay_wrapper(self.replay_buffer)

            # Create the schedule for exploration starting from 1.
            self.exploration = LinearSchedule(schedule_timesteps=int(self.exploration_fraction * total_timesteps),
                                              initial_p=self.exploration_initial_eps,
                                              final_p=self.exploration_final_eps)

            episode_rewards = [0.0]
            episode_successes = []
            obs = self.env.reset()
            reset = True
            self.episode_reward = np.zeros((1,))

            for _ in range(total_timesteps):
                if callback is not None:
                    # Only stop training if return value is False, not when it is None. This is for backwards
                    # compatibility with callbacks that have no return statement.
                    if callback(locals(), globals()) is False:
                        break
                # Take action and update exploration to the newest value
                kwargs = {}
                if not self.param_noise:
                    update_eps = self.exploration.value(self.num_timesteps)
                    update_param_noise_threshold = 0.
                else:
                    update_eps = 0.
                    # Compute the threshold such that the KL divergence between perturbed and non-perturbed
                    # policy is comparable to eps-greedy exploration with eps = exploration.value(t).
                    # See Appendix C.1 in Parameter Space Noise for Exploration, Plappert et al., 2017
                    # for detailed explanation.
                    update_param_noise_threshold = \
                        -np.log(1. - self.exploration.value(self.num_timesteps) +
                                self.exploration.value(self.num_timesteps) / float(self.env.action_space.n))
                    kwargs['reset'] = reset
                    kwargs['update_param_noise_threshold'] = update_param_noise_threshold
                    kwargs['update_param_noise_scale'] = True
                with self.sess.as_default():
                    action = self.act(np.array(obs)[None], update_eps=update_eps, **kwargs)[0]
                env_action = action
                reset = False
                new_obs, rew, done, info = self.env.step(env_action)
                # Store transition in the replay buffer.
                self.replay_buffer.add(obs, action, rew, new_obs, float(done))
                obs = new_obs

                if writer is not None:
                    ep_rew = np.array([rew]).reshape((1, -1))
                    ep_done = np.array([done]).reshape((1, -1))
                    total_episode_reward_logger(self.episode_reward, ep_rew, ep_done, writer,
                                                self.num_timesteps)

                episode_rewards[-1] += rew
                if done:
                    maybe_is_success = info.get('is_success')
                    if maybe_is_success is not None:
                        episode_successes.append(float(maybe_is_success))
                    if not isinstance(self.env, VecEnv):
                        obs = self.env.reset()
                    episode_rewards.append(0.0)
                    reset = True

                # Do not train if the warmup phase is not over
                # or if there are not enough samples in the replay buffer
                can_sample = self.replay_buffer.can_sample(self.batch_size)
                if can_sample and self.num_timesteps > self.learning_starts \
                        and self.num_timesteps % self.train_freq == 0:
                    # Minimize the error in Bellman's equation on a batch sampled from replay buffer.
                    # pytype:disable=bad-unpacking
                    if self.prioritized_replay:
                        assert self.beta_schedule is not None, \
                               "BUG: should be LinearSchedule when self.prioritized_replay True"
                        experience = self.replay_buffer.sample(self.batch_size,
                                                               beta=self.beta_schedule.value(self.num_timesteps))
                        (obses_t, actions, rewards, obses_tp1, dones, weights, batch_idxes) = experience
                    else:
                        obses_t, actions, rewards, obses_tp1, dones = self.replay_buffer.sample(self.batch_size)
                        weights, batch_idxes = np.ones_like(rewards), None
                    # pytype:enable=bad-unpacking

                    if writer is not None:
                        # run loss backprop with summary, but once every 100 steps save the metadata
                        # (memory, compute time, ...)
                        if (1 + self.num_timesteps) % 100 == 0:
                            run_options = tf.RunOptions(trace_level=tf.RunOptions.FULL_TRACE)
                            run_metadata = tf.RunMetadata()
                            summary, td_errors = self._train_step(obses_t, actions, rewards, obses_tp1, obses_tp1,
                                                                  dones, weights, sess=self.sess, options=run_options,
                                                                  run_metadata=run_metadata)
                            writer.add_run_metadata(run_metadata, 'step%d' % self.num_timesteps)
                        else:
                            summary, td_errors = self._train_step(obses_t, actions, rewards, obses_tp1, obses_tp1,
                                                                  dones, weights, sess=self.sess)
                        writer.add_summary(summary, self.num_timesteps)
                    else:
                        _, td_errors = self._train_step(obses_t, actions, rewards, obses_tp1, obses_tp1, dones, weights,
                                                        sess=self.sess)

                    if self.prioritized_replay:
                        new_priorities = np.abs(td_errors) + self.prioritized_replay_eps
                        assert isinstance(self.replay_buffer, PrioritizedReplayBuffer)
                        self.replay_buffer.update_priorities(batch_idxes, new_priorities)

                if can_sample and self.num_timesteps > self.learning_starts and \
                        self.num_timesteps % self.target_network_update_freq == 0:
                    # Update target network periodically.
                    self.update_target(sess=self.sess)

                if len(episode_rewards[-101:-1]) == 0:
                    mean_100ep_reward = -np.inf
                else:
                    mean_100ep_reward = round(float(np.mean(episode_rewards[-101:-1])), 1)

                num_episodes = len(episode_rewards)
                if self.verbose >= 1 and done and log_interval is not None and len(episode_rewards) % log_interval == 0:
                    logger.record_tabular("steps", self.num_timesteps)
                    logger.record_tabular("episodes", num_episodes)
                    if len(episode_successes) > 0:
                        logger.logkv("success rate", np.mean(episode_successes[-100:]))
                    logger.record_tabular("mean 100 episode reward", mean_100ep_reward)
                    logger.record_tabular("% time spent exploring",
                                          int(100 * self.exploration.value(self.num_timesteps)))
                    logger.dump_tabular()

                self.num_timesteps += 1

        return self

    def predict(self, observation, state=None, mask=None, deterministic=True):
        observation = np.array(observation)
        vectorized_env = self._is_vectorized_observation(observation, self.observation_space)

        observation = observation.reshape((-1,) + self.observation_space.shape)
        with self.sess.as_default():
            actions, _, _ = self.step_model.step(observation, deterministic=deterministic)

        if not vectorized_env:
            actions = actions[0]

        return actions, None

    def action_probability(self, observation, state=None, mask=None, actions=None, logp=False):
        observation = np.array(observation)
        vectorized_env = self._is_vectorized_observation(observation, self.observation_space)

        observation = observation.reshape((-1,) + self.observation_space.shape)
        actions_proba = self.proba_step(observation, state, mask)

        if actions is not None:  # comparing the action distribution, to given actions
            actions = np.array([actions])
            assert isinstance(self.action_space, gym.spaces.Discrete)
            actions = actions.reshape((-1,))
            assert observation.shape[0] == actions.shape[0], "Error: batch sizes differ for actions and observations."
            actions_proba = actions_proba[np.arange(actions.shape[0]), actions]
            # normalize action proba shape
            actions_proba = actions_proba.reshape((-1, 1))
            if logp:
                actions_proba = np.log(actions_proba)

        if not vectorized_env:
            if state is not None:
                raise ValueError("Error: The environment must be vectorized when using recurrent policies.")
            actions_proba = actions_proba[0]

        return actions_proba

    def get_parameter_list(self):
        return self.params

    def save(self, save_path, cloudpickle=False):
        # params
        data = {
            "double_q": self.double_q,
            "param_noise": self.param_noise,
            "learning_starts": self.learning_starts,
            "train_freq": self.train_freq,
            "prioritized_replay": self.prioritized_replay,
            "prioritized_replay_eps": self.prioritized_replay_eps,
            "batch_size": self.batch_size,
            "target_network_update_freq": self.target_network_update_freq,
            "prioritized_replay_alpha": self.prioritized_replay_alpha,
            "prioritized_replay_beta0": self.prioritized_replay_beta0,
            "prioritized_replay_beta_iters": self.prioritized_replay_beta_iters,
            "exploration_final_eps": self.exploration_final_eps,
            "exploration_fraction": self.exploration_fraction,
            "learning_rate": self.learning_rate,
            "gamma": self.gamma,
            "verbose": self.verbose,
            "observation_space": self.observation_space,
            "action_space": self.action_space,
            "policy": self.policy,
            "n_envs": self.n_envs,
            "n_cpu_tf_sess": self.n_cpu_tf_sess,
            "seed": self.seed,
            "_vectorize_action": self._vectorize_action,
            "policy_kwargs": self.policy_kwargs
        }

        params_to_save = self.get_parameters()

        self._save_to_file(save_path, data=data, params=params_to_save, cloudpickle=cloudpickle)<|MERGE_RESOLUTION|>--- conflicted
+++ resolved
@@ -8,13 +8,8 @@
 from stable_baselines.common import tf_util, OffPolicyRLModel, SetVerbosity, TensorboardWriter
 from stable_baselines.common.vec_env import VecEnv
 from stable_baselines.common.schedules import LinearSchedule
-<<<<<<< HEAD
-from stable_baselines.common.tf_util import total_episode_reward_logger
 from stable_baselines.common.replay_buffer import ReplayBuffer, PrioritizedReplayBuffer
-=======
 from stable_baselines.deepq.build_graph import build_train
-from stable_baselines.deepq.replay_buffer import ReplayBuffer, PrioritizedReplayBuffer
->>>>>>> 6bdb7ce8
 from stable_baselines.deepq.policies import DQNPolicy
 
 
@@ -228,8 +223,8 @@
                 if writer is not None:
                     ep_rew = np.array([rew]).reshape((1, -1))
                     ep_done = np.array([done]).reshape((1, -1))
-                    total_episode_reward_logger(self.episode_reward, ep_rew, ep_done, writer,
-                                                self.num_timesteps)
+                    tf_util.total_episode_reward_logger(self.episode_reward, ep_rew, ep_done, writer,
+                                                        self.num_timesteps)
 
                 episode_rewards[-1] += rew
                 if done:
